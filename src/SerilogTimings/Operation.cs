﻿// Copyright 2016 SerilogTimings Contributors
//
// Licensed under the Apache License, Version 2.0 (the "License");
// you may not use this file except in compliance with the License.
// You may obtain a copy of the License at
//
//     http://www.apache.org/licenses/LICENSE-2.0
//
// Unless required by applicable law or agreed to in writing, software
// distributed under the License is distributed on an "AS IS" BASIS,
// WITHOUT WARRANTIES OR CONDITIONS OF ANY KIND, either express or implied.
// See the License for the specific language governing permissions and
// limitations under the License.

using System;
using System.Collections.Generic;
using System.Diagnostics;
using System.Linq;
using Serilog;
using Serilog.Context;
using Serilog.Core;
using Serilog.Events;
using SerilogTimings.Extensions;
using SerilogTimings.Configuration;

namespace SerilogTimings
{
    /// <summary>
    /// Records operation timings to the Serilog log.
    /// </summary>
    /// <remarks>
    /// Static members on this class are thread-safe. Instances
    /// of <see cref="Operation"/> are designed for use on a single thread only.
    /// </remarks>
    public class Operation : IDisposable
    {
        /// <summary>
        /// Property names attached to events by <see cref="Operation"/>s.
        /// </summary>
        public enum Properties
        {
            /// <summary>
            /// The timing, in milliseconds.
            /// </summary>
            Elapsed,

            /// <summary>
            /// Completion status, either <em>completed</em> or <em>discarded</em>.
            /// </summary>
            Outcome,

            /// <summary>
            /// A unique identifier added to the log context during
            /// the operation.
            /// </summary>
            OperationId
        };

        const string OutcomeCompleted = "completed", OutcomeAbandoned = "abandoned";

        ILogger _target;
        readonly string _messageTemplate;
        readonly object[] _args;
        readonly Stopwatch _stopwatch;

        IDisposable _popContext;
        CompletionBehaviour _completionBehaviour;
        readonly LogEventLevel _completionLevel;
        readonly LogEventLevel _abandonmentLevel;
        private Exception _exception;

        internal Operation(ILogger target, string messageTemplate, object[] args, CompletionBehaviour completionBehaviour, LogEventLevel completionLevel, LogEventLevel abandonmentLevel)
        {
            if (target == null) throw new ArgumentNullException(nameof(target));
            if (messageTemplate == null) throw new ArgumentNullException(nameof(messageTemplate));
            if (args == null) throw new ArgumentNullException(nameof(args));
            _target = target;
            _messageTemplate = messageTemplate;
            _args = args;
            _completionBehaviour = completionBehaviour;
            _completionLevel = completionLevel;
            _abandonmentLevel = abandonmentLevel;
            _popContext = LogContext.PushProperty(nameof(Properties.OperationId), Guid.NewGuid());
            _stopwatch = Stopwatch.StartNew();
        }

        /// <summary>
        /// Returns the elapsed time of the operation. This will update during the operation, and be frozen once the
        /// operation is completed or canceled.
        /// </summary>
        public TimeSpan Elapsed => _stopwatch.Elapsed;

        /// <summary>
        /// Begin a new timed operation. The return value must be completed using <see cref="Complete()"/>,
        /// or disposed to record abandonment.
        /// </summary>
        /// <param name="messageTemplate">A log message describing the operation, in message template format.</param>
        /// <param name="args">Arguments to the log message. These will be stored and captured only when the
        /// operation completes, so do not pass arguments that are mutated during the operation.</param>
        /// <returns>An <see cref="Operation"/> object.</returns>
        public static Operation Begin(string messageTemplate, params object[] args)
        {
            return Log.Logger.BeginOperation(messageTemplate, args);
        }

        /// <summary>
        /// Begin a new timed operation. The return value must be disposed to complete the operation.
        /// </summary>
        /// <param name="messageTemplate">A log message describing the operation, in message template format.</param>
        /// <param name="args">Arguments to the log message. These will be stored and captured only when the
        /// operation completes, so do not pass arguments that are mutated during the operation.</param>
        /// <returns>An <see cref="Operation"/> object.</returns>
        public static IDisposable Time(string messageTemplate, params object[] args)
        {
            return Log.Logger.TimeOperation(messageTemplate, args);
        }

        /// <summary>
        /// Configure the logging levels used for completion and abandonment events.
        /// </summary>
        /// <param name="completion">The level of the event to write on operation completion.</param>
        /// <param name="abandonment">The level of the event to write on operation abandonment; if not
        /// specified, the <paramref name="completion"/> level will be used.</param>
        /// <returns>An object from which timings with the configured levels can be made.</returns>
        /// <remarks>If neither <paramref name="completion"/> nor <paramref name="abandonment"/> is enabled
        /// on the logger at the time of the call, a no-op result is returned.</remarks>
        public static LevelledOperation At(LogEventLevel completion, LogEventLevel? abandonment = null)
        {
            return Log.Logger.OperationAt(completion, abandonment);
        }

        /// <summary>
        /// Complete the timed operation. This will write the event and elapsed time to the log.
        /// </summary>
        public void Complete()
        {
            _stopwatch.Stop();

            if (_completionBehaviour == CompletionBehaviour.Silent)
                return;

            Write(_target, _completionLevel, OutcomeCompleted);
        }

        /// <summary>
        /// Complete the timed operation with an included result value.
        /// </summary>
        /// <param name="resultPropertyName">The name for the property to attach to the event.</param>
        /// <param name="result">The result value.</param>
        /// <param name="destructureObjects">If true, the property value will be destructured (serialized).</param>
        public void Complete(string resultPropertyName, object result, bool destructureObjects = false)
        {
            if (resultPropertyName == null) throw new ArgumentNullException(nameof(resultPropertyName));

            _stopwatch.Stop();

            if (_completionBehaviour == CompletionBehaviour.Silent)
                return;

            Write(_target.ForContext(resultPropertyName, result, destructureObjects), _completionLevel, OutcomeCompleted);
        }

        /// <summary>
        /// Abandon the timed operation. This will write the event and elapsed time to the log.
        /// </summary>
        public void Abandon()
        {
            if (_completionBehaviour == CompletionBehaviour.Silent)
                return;

            Write(_target, _abandonmentLevel, OutcomeAbandoned);
        }

        /// <summary>
        /// Cancel the timed operation. After calling, no event will be recorded either through
        /// completion or disposal.
        /// </summary>
        public void Cancel()
        {
            _stopwatch.Stop();
            _completionBehaviour = CompletionBehaviour.Silent;
            PopLogContext();
        }

        /// <summary>
        /// Dispose the operation. If not already completed or canceled, an event will be written
        /// with timing information. Operations started with <see cref="Time"/> will be completed through
        /// disposal. Operations started with <see cref="Begin"/> will be recorded as abandoned.
        /// </summary>
        public void Dispose()
        {
            switch (_completionBehaviour)
            {
                case CompletionBehaviour.Silent:
                    break;

                case CompletionBehaviour.Abandon:
                    Write(_target, _abandonmentLevel, OutcomeAbandoned);
                    break;

                case CompletionBehaviour.Complete:
                    Write(_target, _completionLevel, OutcomeCompleted);
                    break;

                default:
                    throw new InvalidOperationException("Unknown underlying state value");
            }

            PopLogContext();
        }

        void PopLogContext()
        {
            _popContext?.Dispose();
            _popContext = null;
        }

        void Write(ILogger target, LogEventLevel level, string outcome)
        {
            _completionBehaviour = CompletionBehaviour.Silent;

            var elapsed = _stopwatch.Elapsed.TotalMilliseconds;

<<<<<<< HEAD
            target.Write(level, $"{_messageTemplate} {{{nameof(Properties.Outcome)}}} in {{{nameof(Properties.Elapsed)}:0.0}} ms", _args.Concat(new object[] { outcome, elapsed }).ToArray());
=======
            target.Write(level, _exception, $"{_messageTemplate} {{{nameof(Properties.Outcome)}}} in {{{nameof(Properties.Elapsed)}:0.0}} ms", _args.Concat(new object[] {outcome, elapsed }).ToArray());
>>>>>>> 1f8cf900

            PopLogContext();
        }

        /// <summary>
        /// Enriches resulting log event via the provided enricher.
        /// </summary>
        /// <param name="enricher">Enricher that applies in the context.</param>
        /// <returns>Same <see cref="Operation"/>.</returns>
        /// <seealso cref="ILogger.ForContext(ILogEventEnricher)"/>
        public Operation EnrichWith(ILogEventEnricher enricher)
        {
            _target = _target.ForContext(enricher);
            return this;
        }

        /// <summary>
        /// Enriches resulting log event via the provided enrichers.
        /// </summary>
        /// <param name="enrichers">Enrichers that apply in the context.</param>
        /// <returns>A logger that will enrich log events as specified.</returns>
        /// <returns>Same <see cref="Operation"/>.</returns>
        /// <seealso cref="ILogger.ForContext(IEnumerable{ILogEventEnricher})"/>
        public Operation EnrichWith(IEnumerable<ILogEventEnricher> enrichers)
        {
            _target = _target.ForContext(enrichers);
            return this;
        }

        /// <summary>
        /// Enriches resulting log event with the specified property.
        /// </summary>
        /// <param name="propertyName">The name of the property. Must be non-empty.</param>
        /// <param name="value">The property value.</param>
        /// <param name="destructureObjects">If true, the value will be serialized as a structured
        /// object if possible; if false, the object will be recorded as a scalar or simple array.</param>
        /// <returns>Same <see cref="Operation"/>.</returns>
        /// <seealso cref="ILogger.ForContext(string,object,bool)"/>
        public Operation EnrichWith(string propertyName, object value, bool destructureObjects = false)
        {
            _target = _target.ForContext(propertyName, value, destructureObjects);
            return this;
        }

        /// <summary>
        /// Enriches resulting log event with the given exception.
        /// </summary>
        /// <param name="exception">Exception related to the event.</param>
        /// <returns>Same <see cref="Operation"/>.</returns>
        /// <seealso cref="LogEvent.Exception"/>
        public Operation SetException(Exception exception)
        {
            _exception = exception;
            return this;
        }
    }
}<|MERGE_RESOLUTION|>--- conflicted
+++ resolved
@@ -221,11 +221,7 @@
 
             var elapsed = _stopwatch.Elapsed.TotalMilliseconds;
 
-<<<<<<< HEAD
-            target.Write(level, $"{_messageTemplate} {{{nameof(Properties.Outcome)}}} in {{{nameof(Properties.Elapsed)}:0.0}} ms", _args.Concat(new object[] { outcome, elapsed }).ToArray());
-=======
-            target.Write(level, _exception, $"{_messageTemplate} {{{nameof(Properties.Outcome)}}} in {{{nameof(Properties.Elapsed)}:0.0}} ms", _args.Concat(new object[] {outcome, elapsed }).ToArray());
->>>>>>> 1f8cf900
+            target.Write(level, _exception, $"{_messageTemplate} {{{nameof(Properties.Outcome)}}} in {{{nameof(Properties.Elapsed)}:0.0}} ms", _args.Concat(new object[] { outcome, elapsed }).ToArray());
 
             PopLogContext();
         }
